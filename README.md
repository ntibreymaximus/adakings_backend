# Adakings Backend API - Branch-Specific Versioning System

## Overview
This is the Adakings Backend API with a comprehensive **branch-specific versioning system** that maintains independent version sequences for feature, development, and production branches.

## 🚀 Current Version Status

```
feature=3.0.0
<<<<<<< HEAD
dev=1.2.0
=======
dev=1.2.2
>>>>>>> 96330f70
production=1.1.1
```

## 📁 Project Structure

```
adakings_backend/
├── .deploy_backup
├── .dockerignore
├── .env
├── .gitignore
├── adakings_backend
├── apps
├── CHANGELOG.md
├── check_env.bat
├── check_environment.py
├── clear_throttle_cache.py
```

## 🔧 Branch-Specific Versioning

### How It Works
- **Feature branches**: Continuous versioning across all features (feature/name-x.x.x)
- **Dev branches**: Independent dev versioning (dev/x.x.x)  
- **Production branches**: Independent production versioning (prod/x.x.x)

### Quick Deploy Commands

```bash
# Feature deployment
python smart_deploy.py feature/auth patch "Add authentication"

# Dev deployment
python smart_deploy.py dev minor "New features"

# Production deployment
python smart_deploy.py production major "Major release"
```

### VERSION File
The VERSION file tracks all three branch types independently:
```
feature=3.0.0      # Latest feature version
<<<<<<< HEAD
dev=1.2.0          # Latest dev version
=======
dev=1.2.2          # Latest dev version
>>>>>>> 96330f70
production=1.1.1   # Latest production version
```<|MERGE_RESOLUTION|>--- conflicted
+++ resolved
@@ -7,11 +7,7 @@
 
 ```
 feature=3.0.0
-<<<<<<< HEAD
-dev=1.2.0
-=======
 dev=1.2.2
->>>>>>> 96330f70
 production=1.1.1
 ```
 
@@ -55,10 +51,6 @@
 The VERSION file tracks all three branch types independently:
 ```
 feature=3.0.0      # Latest feature version
-<<<<<<< HEAD
-dev=1.2.0          # Latest dev version
-=======
 dev=1.2.2          # Latest dev version
->>>>>>> 96330f70
 production=1.1.1   # Latest production version
 ```