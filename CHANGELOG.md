# Changelog

All notable changes to this project will be documented in this file.

<<<<<<< HEAD
## [1.2.0] - 2025-07-09
=======
## [1.2.2] - 2025-07-09
>>>>>>> 96330f70

### 🚀 Development Release

**📋 Release Information:**
- **Environment**: dev
<<<<<<< HEAD
- **Branch**: `dev/1.2.0`
- **Version**: `Unknown` → `1.2.0`
- **Deployment Time**: 2025-07-09 07:07:49
- **Description**: Development environment deployment with latest features

**📝 Changes Made:**
websocket and redis setip
=======
- **Branch**: `dev/1.2.2`
- **Version**: `Unknown` → `1.2.2`
- **Deployment Time**: 2025-07-09 13:42:14
- **Description**: Development environment deployment with latest features

**📝 Changes Made:**
UI Tag fix

**📁 Files Modified:**
  - Modified: `EPLOYMENT_SUMMARY.md`
  - Modified: `ENVIRONMENT_UI_GUIDE.md`
  - Modified: `README.md`
  - Modified: `VERSION`
  - Modified: `adakings_backend/middleware.py`
  - Modified: `templates/environment_label.html`

**🔄 Deployment Details:**
- **Source Branch**: `dev/1.2.2`
- **Target Branch**: `dev/1.2.2`
- **Merge Strategy**: Automatic merge with main branch
- **Version Bump Type**: Version update

**🎯 Environment Specific Notes:**
- Development environment deployment
- Contains latest features and changes
- Used for integration testing before production
- May contain experimental features

---

## [1.2.1] - 2025-07-09

### 🚀 Development Release

**📋 Release Information:**
- **Environment**: dev
- **Branch**: `dev/1.2.1`
- **Version**: `Unknown` → `1.2.1`
- **Deployment Time**: 2025-07-09 12:19:20
- **Description**: Development environment deployment with latest features

**📝 Changes Made:**
JSON Issue fix
>>>>>>> 96330f70

**📁 Files Modified:**
  - Modified: `EPLOYMENT_SUMMARY.md`
  - Modified: `README.md`
  - Modified: `VERSION`
<<<<<<< HEAD
  - Modified: `adakings_backend/asgi.py`
  - Modified: `adakings_backend/settings.py`
  - Modified: `requirements.txt`
  - Modified: `smart_deploy.py`
  - Changed: `apps/websockets/`

**🔄 Deployment Details:**
- **Source Branch**: `dev/1.2.0`
- **Target Branch**: `dev/1.2.0`
=======
  - Modified: `adakings_backend/settings.py`
  - Modified: `apps/users/views.py`

**🔄 Deployment Details:**
- **Source Branch**: `dev/1.2.1`
- **Target Branch**: `dev/1.2.1`
>>>>>>> 96330f70
- **Merge Strategy**: Automatic merge with main branch
- **Version Bump Type**: Version update

**🎯 Environment Specific Notes:**
- Development environment deployment
- Contains latest features and changes
- Used for integration testing before production
- May contain experimental features

---

## [1.1.1] - 2025-07-08

### 🎯 Production Release

**📋 Release Information:**
- **Environment**: production
- **Branch**: `prod`
- **Version**: `3.0.0` → `1.1.1`
- **Deployment Time**: 2025-07-08 23:05:17
- **Description**: Production deployment - stable release

**📝 Changes Made:**
Final setup

**📁 Files Modified:**
  - Modified: `EPLOYMENT_SUMMARY.md`
  - Modified: `README.md`
  - Modified: `VERSION`

**🔄 Deployment Details:**
- **Source Branch**: `prod/1.1.1`
- **Target Branch**: `prod`
- **Merge Strategy**: Automatic merge with main branch
- **Version Bump Type**: Minor (new features)

**🎯 Environment Specific Notes:**
- Production environment deployment
- Stable and tested release
- Ready for end users
- All features have been thoroughly tested

---

## [1.1.1] - 2025-07-08

### 🚀 Development Release

**📋 Release Information:**
- **Environment**: dev
- **Branch**: `dev/1.1.1`
- **Version**: `Unknown` → `1.1.1`
- **Deployment Time**: 2025-07-08 23:00:18
- **Description**: Development environment deployment with latest features

**📝 Changes Made:**
DEBUG Simplification

**📁 Files Modified:**
  - Modified: `EPLOYMENT_SUMMARY.md`
  - Modified: `README.md`
  - Modified: `VERSION`
  - Modified: `adakings_backend/settings.py`
  - Modified: `manage.py`

**🔄 Deployment Details:**
- **Source Branch**: `dev/1.1.1`
- **Target Branch**: `dev/1.1.1`
- **Merge Strategy**: Automatic merge with main branch
- **Version Bump Type**: Version update

**🎯 Environment Specific Notes:**
- Development environment deployment
- Contains latest features and changes
- Used for integration testing before production
- May contain experimental features

---

## [1.1.0] - 2025-07-08

### 🎯 Production Release

**📋 Release Information:**
- **Environment**: production
- **Branch**: `prod`
- **Version**: `3.0.0` → `1.1.0`
- **Deployment Time**: 2025-07-08 19:44:42
- **Description**: Production deployment - stable release

**📝 Changes Made:**
env tags

**📁 Files Modified:**
  - Modified: `EPLOYMENT_SUMMARY.md`
  - Modified: `README.md`
  - Modified: `VERSION`

**🔄 Deployment Details:**
- **Source Branch**: `prod/1.1.0`
- **Target Branch**: `prod`
- **Merge Strategy**: Automatic merge with main branch
- **Version Bump Type**: Minor (new features)

**🎯 Environment Specific Notes:**
- Production environment deployment
- Stable and tested release
- Ready for end users
- All features have been thoroughly tested

---

## [1.1.0] - 2025-07-08

### 🚀 Development Release

**📋 Release Information:**
- **Environment**: dev
- **Branch**: `dev/1.1.0`
- **Version**: `Unknown` → `1.1.0`
- **Deployment Time**: 2025-07-08 19:40:23
- **Description**: Development environment deployment with latest features

**📝 Changes Made:**
env tags

**📁 Files Modified:**
  - Modified: `EPLOYMENT_SUMMARY.md`
  - Added: `ENVIRONMENT_UI_GUIDE.md`
  - Modified: `README.md`
  - Modified: `VERSION`
  - Modified: `adakings_backend/settings.py`
  - Modified: `adakings_backend/urls.py`
  - Added: `adakings_backend/views.py`
  - Changed: `adakings_backend/context_processors.py`
  - Changed: `adakings_backend/middleware.py`
  - Changed: `templates/`

**🔄 Deployment Details:**
- **Source Branch**: `dev/1.1.0`
- **Target Branch**: `dev/1.1.0`
- **Merge Strategy**: Automatic merge with main branch
- **Version Bump Type**: Version update

**🎯 Environment Specific Notes:**
- Development environment deployment
- Contains latest features and changes
- Used for integration testing before production
- May contain experimental features

---

## [1.0.1] - 2025-07-08

### 🎯 Production Release

**📋 Release Information:**
- **Environment**: production
- **Branch**: `prod`
- **Version**: `3.0.0` → `1.0.1`
- **Deployment Time**: 2025-07-08 19:23:48
- **Description**: Production deployment - stable release

**📝 Changes Made:**
server patch

**📁 Files Modified:**
  - Modified: `EPLOYMENT_SUMMARY.md`
  - Modified: `README.md`
  - Modified: `VERSION`

**🔄 Deployment Details:**
- **Source Branch**: `prod/1.0.1`
- **Target Branch**: `prod`
- **Merge Strategy**: Automatic merge with main branch
- **Version Bump Type**: Patch (bug fixes)

**🎯 Environment Specific Notes:**
- Production environment deployment
- Stable and tested release
- Ready for end users
- All features have been thoroughly tested

---

## [1.0.6] - 2025-07-08

### 🚀 Development Release

**📋 Release Information:**
- **Environment**: dev
- **Branch**: `dev/1.0.6`
- **Version**: `Unknown` → `1.0.6`
- **Deployment Time**: 2025-07-08 19:20:15
- **Description**: Development environment deployment with latest features

**📝 Changes Made:**
environments patch

**📁 Files Modified:**
  - Modified: `EPLOYMENT_SUMMARY.md`
  - Modified: `README.md`
  - Modified: `VERSION`
  - Modified: `adakings_backend/settings.py`

**🔄 Deployment Details:**
- **Source Branch**: `dev/1.0.6`
- **Target Branch**: `dev/1.0.6`
- **Merge Strategy**: Automatic merge with main branch
- **Version Bump Type**: Version update

**🎯 Environment Specific Notes:**
- Development environment deployment
- Contains latest features and changes
- Used for integration testing before production
- May contain experimental features

---

## [1.0.5] - 2025-07-08

### 🚀 Development Release

**📋 Release Information:**
- **Environment**: dev
- **Branch**: `dev/1.0.5`
- **Version**: `Unknown` → `1.0.5`
- **Deployment Time**: 2025-07-08 19:15:55
- **Description**: Development environment deployment with latest features

**📝 Changes Made:**
environments patch

**📁 Files Modified:**
  - Modified: `EPLOYMENT_SUMMARY.md`
  - Modified: `README.md`
  - Modified: `VERSION`
  - Modified: `adakings_backend/settings.py`
  - Modified: `railway_start_dev.sh`

**🔄 Deployment Details:**
- **Source Branch**: `dev/1.0.5`
- **Target Branch**: `dev/1.0.5`
- **Merge Strategy**: Automatic merge with main branch
- **Version Bump Type**: Version update

**🎯 Environment Specific Notes:**
- Development environment deployment
- Contains latest features and changes
- Used for integration testing before production
- May contain experimental features

---

## [1.0.4] - 2025-07-08

### 🚀 Development Release

**📋 Release Information:**
- **Environment**: dev
- **Branch**: `dev/1.0.4`
- **Version**: `Unknown` → `1.0.4`
- **Deployment Time**: 2025-07-08 19:03:43
- **Description**: Development environment deployment with latest features

**📝 Changes Made:**
environments patch

**📁 Files Modified:**
  - Modified: `EPLOYMENT_SUMMARY.md`
  - Modified: `README.md`
  - Modified: `VERSION`
  - Modified: `entrypoint.sh`
  - Modified: `railway.toml`
  - Modified: `railway_start_dev.sh`

**🔄 Deployment Details:**
- **Source Branch**: `dev/1.0.4`
- **Target Branch**: `dev/1.0.4`
- **Merge Strategy**: Automatic merge with main branch
- **Version Bump Type**: Version update

**🎯 Environment Specific Notes:**
- Development environment deployment
- Contains latest features and changes
- Used for integration testing before production
- May contain experimental features

---

## [1.0.3] - 2025-07-08

### 🚀 Development Release

**📋 Release Information:**
- **Environment**: dev
- **Branch**: `dev/1.0.3`
- **Version**: `Unknown` → `1.0.3`
- **Deployment Time**: 2025-07-08 18:26:10
- **Description**: Development environment deployment with latest features

**📝 Changes Made:**
dockerfile patch

**📁 Files Modified:**
  - Modified: `EPLOYMENT_SUMMARY.md`
  - Modified: `Dockerfile`
  - Modified: `README.md`
  - Modified: `VERSION`

**🔄 Deployment Details:**
- **Source Branch**: `dev/1.0.3`
- **Target Branch**: `dev/1.0.3`
- **Merge Strategy**: Automatic merge with main branch
- **Version Bump Type**: Version update

**🎯 Environment Specific Notes:**
- Development environment deployment
- Contains latest features and changes
- Used for integration testing before production
- May contain experimental features

---

## [1.0.2] - 2025-07-08

### 🚀 Development Release

**📋 Release Information:**
- **Environment**: dev
- **Branch**: `dev/1.0.2`
- **Version**: `Unknown` → `1.0.2`
- **Deployment Time**: 2025-07-08 18:22:35
- **Description**: Development environment deployment with latest features

**📝 Changes Made:**
environment setup for local and live

**📁 Files Modified:**
  - Deleted: `env.example`
  - Modified: `DEPLOYMENT_SUMMARY.md`
  - Modified: `README.md`
  - Modified: `VERSION`
  - Modified: `adakings_backend/settings.py`
  - Deleted: `adakings_backend/settings_dev.py`
  - Modified: `check_environment.py`
  - Modified: `manage.py`
  - Changed: `adakings_backend/management/`
  - Changed: `check_env.bat`
  - Changed: `start_server.bat`

**🔄 Deployment Details:**
- **Source Branch**: `dev/1.0.2`
- **Target Branch**: `dev/1.0.2`
- **Merge Strategy**: Automatic merge with main branch
- **Version Bump Type**: Version update

**🎯 Environment Specific Notes:**
- Development environment deployment
- Contains latest features and changes
- Used for integration testing before production
- May contain experimental features

---

## [1.0.1] - 2025-07-08

### 🚀 Development Release

**📋 Release Information:**
- **Environment**: dev
- **Branch**: `dev/1.0.1`
- **Version**: `Unknown` → `1.0.1`
- **Deployment Time**: 2025-07-08 17:41:22
- **Description**: Development environment deployment with latest features

**📝 Changes Made:**
deployment server patch

**📁 Files Modified:**
  - Modified: `EPLOYMENT_SUMMARY.md`
  - Modified: `Dockerfile`
  - Modified: `README.md`
  - Modified: `VERSION`
  - Modified: `railway.toml`
  - Modified: `railway_start_dev.sh`
  - Changed: `.dockerignore`
  - Changed: `entrypoint.sh`
  - Changed: `start_prod.sh`

**🔄 Deployment Details:**
- **Source Branch**: `dev/1.0.1`
- **Target Branch**: `dev/1.0.1`
- **Merge Strategy**: Automatic merge with main branch
- **Version Bump Type**: Version update

**🎯 Environment Specific Notes:**
- Development environment deployment
- Contains latest features and changes
- Used for integration testing before production
- May contain experimental features

---

## [3.0.0] - 2025-07-08

### 🔧 Feature Development

**📋 Release Information:**
- **Environment**: feature/livedeploymentsetup
- **Branch**: `feature/livedeploymentsetup-3.0.0`
- **Version**: `Unknown` → `3.0.0`
- **Deployment Time**: 2025-07-08 10:45:22
- **Description**: Feature branch for 'livedeploymentsetup' development

**📝 Changes Made:**
Implement live deployment setup and workflow improvements

**📁 Files Modified:**
  - Modified: `EPLOYMENT_SUMMARY.md`
  - Modified: `README.md`
  - Modified: `VERSION`

**🔄 Deployment Details:**
- **Source Branch**: `feature/livedeploymentsetup-3.0.0`
- **Target Branch**: `feature/livedeploymentsetup-3.0.0`
- **Merge Strategy**: Automatic merge with main branch
- **Version Bump Type**: Version update

**🎯 Environment Specific Notes:**
- This is a feature branch deployment for development and testing
- Changes are isolated and will be merged after review
- Not suitable for production use

---

## [1.0.0] - 2025-07-08

### 🎯 Production Release

**📋 Release Information:**
- **Environment**: production
- **Branch**: `prod`
- **Version**: `2.0.0` → `1.0.0`
- **Deployment Time**: 2025-07-08 10:40:10
- **Description**: Production deployment - stable release

**📝 Changes Made:**
Major production release with new live branch workflow

**📁 Files Modified:**
  - Modified: `EPLOYMENT_SUMMARY.md`
  - Modified: `README.md`
  - Modified: `VERSION`

**🔄 Deployment Details:**
- **Source Branch**: `prod/1.0.0`
- **Target Branch**: `prod`
- **Merge Strategy**: Automatic merge with main branch
- **Version Bump Type**: Unknown

**🎯 Environment Specific Notes:**
- Production environment deployment
- Stable and tested release
- Ready for end users
- All features have been thoroughly tested

---

## [2.0.0] - 2025-07-05

### 🔧 Feature Development

**📋 Release Information:**
- **Environment**: feature/api-first
- **Branch**: `feature/api-first-2.0.0`
- **Version**: `Unknown` → `2.0.0`
- **Deployment Time**: 2025-07-05 19:32:01
- **Description**: Feature branch for 'api-first' development

**📝 Changes Made:**
Implement API-first approach with selective caching

**📁 Files Modified:**
  - Modified: `gitignore`
  - Modified: `DEPLOYMENT_SUMMARY.md`
  - Modified: `README.md`
  - Modified: `VERSION`
  - Modified: `adakings_backend/settings/settings.py`
  - Deleted: `db.sqlite3-shm`
  - Deleted: `db.sqlite3-wal`
  - Changed: `apps/menu/management/`

**🔄 Deployment Details:**
- **Source Branch**: `feature/api-first-2.0.0`
- **Target Branch**: `feature/api-first-2.0.0`
- **Merge Strategy**: Automatic merge with main branch
- **Version Bump Type**: Version update

**🎯 Environment Specific Notes:**
- This is a feature branch deployment for development and testing
- Changes are isolated and will be merged after review
- Not suitable for production use

---

## [3.0.0] - 2025-07-05

### 🔧 Feature Development

**📋 Release Information:**
- **Environment**: feature/api-first
- **Branch**: `feature/api-first-3.0.0`
- **Version**: `Unknown` → `3.0.0`
- **Deployment Time**: 2025-07-05 19:26:00
- **Description**: Feature branch for 'api-first' development

**📝 Changes Made:**
Implement API-first approach with selective caching

**📁 Files Modified:**
  - Modified: `EPLOYMENT_SUMMARY.md`
  - Modified: `README.md`
  - Modified: `VERSION`
  - Modified: `db.sqlite3-wal`

**🔄 Deployment Details:**
- **Source Branch**: `feature/api-first-3.0.0`
- **Target Branch**: `feature/api-first-3.0.0`
- **Merge Strategy**: Automatic merge with main branch
- **Version Bump Type**: Version update

**🎯 Environment Specific Notes:**
- This is a feature branch deployment for development and testing
- Changes are isolated and will be merged after review
- Not suitable for production use

---

## [2.0.0] - 2025-07-05

### 🔧 Feature Development

**📋 Release Information:**
- **Environment**: feature/api-first
- **Branch**: `feature/api-first-2.0.0`
- **Version**: `Unknown` → `2.0.0`
- **Deployment Time**: 2025-07-05 19:24:42
- **Description**: Feature branch for 'api-first' development

**📝 Changes Made:**
Implement API-first approach with selective caching

**📁 Files Modified:**
  - Deleted: `ROKEN_PIPE_FIXES.md`
  - Modified: `DEPLOYMENT_SUMMARY.md`
  - Modified: `README.md`
  - Deleted: `UNIFIED_DEPLOY_GUIDE.md`
  - Modified: `VERSION`
  - Modified: `adakings_backend/asgi.py`
  - Modified: `adakings_backend/settings/settings.py`
  - Modified: `adakings_backend/urls.py`
  - Modified: `apps/menu/models.py`
  - Modified: `apps/menu/views.py`
  - Deleted: `apps/orders/consumers.py`
  - Deleted: `apps/orders/middleware.py`
  - Modified: `apps/orders/models.py`
  - Deleted: `apps/orders/routing.py`
  - Modified: `apps/orders/serializers.py`
  - Modified: `apps/orders/signals.py`
  - Modified: `apps/orders/urls.py`
  - Modified: `apps/orders/views.py`
  - Deleted: `enable_websockets.bat`
  - Deleted: `node_modules/.package-lock.json`
  - Deleted: `node_modules/cookie/LICENSE`
  - Deleted: `node_modules/cookie/README.md`
  - Deleted: `node_modules/cookie/package.json`
  - Deleted: `node_modules/react-dom/LICENSE`
  - Deleted: `node_modules/react-dom/README.md`
  - Deleted: `node_modules/react-dom/cjs/react-dom-client.development.js`
  - Deleted: `node_modules/react-dom/cjs/react-dom-client.production.js`
  - Deleted: `node_modules/react-dom/cjs/react-dom-profiling.development.js`
  - Deleted: `node_modules/react-dom/cjs/react-dom-profiling.profiling.js`
  - Deleted: `node_modules/react-dom/cjs/react-dom-server-legacy.browser.development.js`
  - Deleted: `node_modules/react-dom/cjs/react-dom-server-legacy.browser.production.js`
  - Deleted: `node_modules/react-dom/cjs/react-dom-server-legacy.node.development.js`
  - Deleted: `node_modules/react-dom/cjs/react-dom-server-legacy.node.production.js`
  - Deleted: `node_modules/react-dom/cjs/react-dom-server.browser.development.js`
  - Deleted: `node_modules/react-dom/cjs/react-dom-server.browser.production.js`
  - Deleted: `node_modules/react-dom/cjs/react-dom-server.bun.development.js`
  - Deleted: `node_modules/react-dom/cjs/react-dom-server.bun.production.js`
  - Deleted: `node_modules/react-dom/cjs/react-dom-server.edge.development.js`
  - Deleted: `node_modules/react-dom/cjs/react-dom-server.edge.production.js`
  - Deleted: `node_modules/react-dom/cjs/react-dom-server.node.development.js`
  - Deleted: `node_modules/react-dom/cjs/react-dom-server.node.production.js`
  - Deleted: `node_modules/react-dom/cjs/react-dom-test-utils.development.js`
  - Deleted: `node_modules/react-dom/cjs/react-dom-test-utils.production.js`
  - Deleted: `node_modules/react-dom/cjs/react-dom.development.js`
  - Deleted: `node_modules/react-dom/cjs/react-dom.production.js`
  - Deleted: `node_modules/react-dom/cjs/react-dom.react-server.development.js`
  - Deleted: `node_modules/react-dom/cjs/react-dom.react-server.production.js`
  - Deleted: `node_modules/react-dom/client.js`
  - Deleted: `node_modules/react-dom/client.react-server.js`
  - Deleted: `node_modules/react-dom/index.js`
  - Deleted: `node_modules/react-dom/package.json`
  - Deleted: `node_modules/react-dom/profiling.js`
  - Deleted: `node_modules/react-dom/profiling.react-server.js`
  - Deleted: `node_modules/react-dom/react-dom.react-server.js`
  - Deleted: `node_modules/react-dom/server.browser.js`
  - Deleted: `node_modules/react-dom/server.bun.js`
  - Deleted: `node_modules/react-dom/server.edge.js`
  - Deleted: `node_modules/react-dom/server.js`
  - Deleted: `node_modules/react-dom/server.node.js`
  - Deleted: `node_modules/react-dom/server.react-server.js`
  - Deleted: `node_modules/react-dom/static.browser.js`
  - Deleted: `node_modules/react-dom/static.edge.js`
  - Deleted: `node_modules/react-dom/static.js`
  - Deleted: `node_modules/react-dom/static.node.js`
  - Deleted: `node_modules/react-dom/static.react-server.js`
  - Deleted: `node_modules/react-dom/test-utils.js`
  - Deleted: `node_modules/react-router-dom/LICENSE.md`
  - Deleted: `node_modules/react-router-dom/README.md`
  - Deleted: `node_modules/react-router-dom/package.json`
  - Deleted: `node_modules/react-router/CHANGELOG.md`
  - Deleted: `node_modules/react-router/LICENSE.md`
  - Deleted: `node_modules/react-router/README.md`
  - Deleted: `node_modules/react-router/package.json`
  - Deleted: `node_modules/react/LICENSE`
  - Deleted: `node_modules/react/README.md`
  - Deleted: `node_modules/react/cjs/react-compiler-runtime.development.js`
  - Deleted: `node_modules/react/cjs/react-compiler-runtime.production.js`
  - Deleted: `node_modules/react/cjs/react-compiler-runtime.profiling.js`
  - Deleted: `node_modules/react/cjs/react-jsx-dev-runtime.development.js`
  - Deleted: `node_modules/react/cjs/react-jsx-dev-runtime.production.js`
  - Deleted: `node_modules/react/cjs/react-jsx-dev-runtime.profiling.js`
  - Deleted: `node_modules/react/cjs/react-jsx-dev-runtime.react-server.development.js`
  - Deleted: `node_modules/react/cjs/react-jsx-dev-runtime.react-server.production.js`
  - Deleted: `node_modules/react/cjs/react-jsx-runtime.development.js`
  - Deleted: `node_modules/react/cjs/react-jsx-runtime.production.js`
  - Deleted: `node_modules/react/cjs/react-jsx-runtime.profiling.js`
  - Deleted: `node_modules/react/cjs/react-jsx-runtime.react-server.development.js`
  - Deleted: `node_modules/react/cjs/react-jsx-runtime.react-server.production.js`
  - Deleted: `node_modules/react/cjs/react.development.js`
  - Deleted: `node_modules/react/cjs/react.production.js`
  - Deleted: `node_modules/react/cjs/react.react-server.development.js`
  - Deleted: `node_modules/react/cjs/react.react-server.production.js`
  - Deleted: `node_modules/react/compiler-runtime.js`
  - Deleted: `node_modules/react/index.js`
  - Deleted: `node_modules/react/jsx-dev-runtime.js`
  - Deleted: `node_modules/react/jsx-dev-runtime.react-server.js`
  - Deleted: `node_modules/react/jsx-runtime.js`
  - Deleted: `node_modules/react/jsx-runtime.react-server.js`
  - Deleted: `node_modules/react/package.json`
  - Deleted: `node_modules/react/react.react-server.js`
  - Deleted: `node_modules/scheduler/LICENSE`
  - Deleted: `node_modules/scheduler/README.md`
  - Deleted: `node_modules/scheduler/cjs/scheduler-unstable_mock.development.js`
  - Deleted: `node_modules/scheduler/cjs/scheduler-unstable_mock.production.js`
  - Deleted: `node_modules/scheduler/cjs/scheduler-unstable_post_task.development.js`
  - Deleted: `node_modules/scheduler/cjs/scheduler-unstable_post_task.production.js`
  - Deleted: `node_modules/scheduler/cjs/scheduler.development.js`
  - Deleted: `node_modules/scheduler/cjs/scheduler.native.development.js`
  - Deleted: `node_modules/scheduler/cjs/scheduler.native.production.js`
  - Deleted: `node_modules/scheduler/cjs/scheduler.production.js`
  - Deleted: `node_modules/scheduler/index.js`
  - Deleted: `node_modules/scheduler/index.native.js`
  - Deleted: `node_modules/scheduler/package.json`
  - Deleted: `node_modules/scheduler/unstable_mock.js`
  - Deleted: `node_modules/scheduler/unstable_post_task.js`
  - Deleted: `node_modules/set-cookie-parser/LICENSE`
  - Deleted: `node_modules/set-cookie-parser/README.md`
  - Deleted: `node_modules/set-cookie-parser/package.json`
  - Deleted: `package-lock.json`
  - Deleted: `package.json`
  - Deleted: `requirements-channels.txt`
  - Deleted: `sw.js`
  - Changed: `CUSTOM_LOCATION_IMPLEMENTATION.md`
  - Changed: `apps/menu/migrations/0003_add_menu_indexes.py`
  - Changed: `apps/orders/migrations/0016_order_custom_delivery_fee_and_more.py`
  - Changed: `clear_throttle_cache.py`
  - Changed: `db.sqlite3-shm`
  - Changed: `db.sqlite3-wal`

**🔄 Deployment Details:**
- **Source Branch**: `feature/api-first-2.0.0`
- **Target Branch**: `feature/api-first-2.0.0`
- **Merge Strategy**: Automatic merge with main branch
- **Version Bump Type**: Version update

**🎯 Environment Specific Notes:**
- This is a feature branch deployment for development and testing
- Changes are isolated and will be merged after review
- Not suitable for production use

---

## [1.4.0] - 2025-07-05

### 🔧 Feature Development

**📋 Release Information:**
- **Environment**: feature/gitautomerge
- **Branch**: `feature/gitautomerge-1.4.0`
- **Version**: `Unknown` → `1.4.0`
- **Deployment Time**: 2025-07-05 00:51:08
- **Description**: Feature branch for 'gitautomerge' development

**📝 Changes Made:**
Version: 1.4.0 feat: Deploy to feature/gitautomerge environment

**📁 Files Modified:**
  - Modified: `EPLOYMENT_SUMMARY.md`
  - Modified: `README.md`
  - Modified: `VERSION`

**🔄 Deployment Details:**
- **Source Branch**: `feature/gitautomerge-1.4.0`
- **Target Branch**: `feature/gitautomerge-1.4.0`
- **Merge Strategy**: Automatic merge with main branch
- **Version Bump Type**: Version update

**🎯 Environment Specific Notes:**
- This is a feature branch deployment for development and testing
- Changes are isolated and will be merged after review
- Not suitable for production use

---

## [1.2.1] - 2025-07-04

### 🔧 Feature Development

**📋 Release Information:**
- **Environment**: feature/gitautomerge
- **Branch**: `feature/gitautomerge-1.2.1`
- **Version**: `Unknown` → `1.2.1`
- **Deployment Time**: 2025-07-04 19:00:27
- **Description**: Feature branch for 'gitautomerge' development

**📝 Changes Made:**
Version: 1.2.1 feat: Deploy to feature/gitautomerge environment

**📁 Files Modified:**
  - Modified: `EPLOYMENT_SUMMARY.md`
  - Modified: `README.md`
  - Modified: `VERSION`

**🔄 Deployment Details:**
- **Source Branch**: `feature/gitautomerge-1.2.1`
- **Target Branch**: `feature/gitautomerge-1.2.1`
- **Merge Strategy**: Automatic merge with main branch
- **Version Bump Type**: Version update

**🎯 Environment Specific Notes:**
- This is a feature branch deployment for development and testing
- Changes are isolated and will be merged after review
- Not suitable for production use

---

## [1.1.1] - 2025-07-04

### 🎯 Production Release

**📋 Release Information:**
- **Environment**: production
- **Branch**: `prod`
- **Version**: `1.2.0` → `1.1.1`
- **Deployment Time**: 2025-07-04 18:42:10
- **Description**: Production deployment - stable release

**📝 Changes Made:**
Version: 1.1.1 feat: Deploy to production environment

**📁 Files Modified:**
  - Modified: `EPLOYMENT_SUMMARY.md`
  - Modified: `README.md`
  - Modified: `VERSION`

**🔄 Deployment Details:**
- **Source Branch**: `prod`
- **Target Branch**: `prod`
- **Merge Strategy**: Automatic merge with main branch
- **Version Bump Type**: Patch (bug fixes)

**🎯 Environment Specific Notes:**
- Production environment deployment
- Stable and tested release
- Ready for end users
- All features have been thoroughly tested

---

## [1.1.0] - 2025-07-04

### 🎯 Production Release

**📋 Release Information:**
- **Environment**: production
- **Branch**: `prod`
- **Version**: `1.2.0` → `1.1.0`
- **Deployment Time**: 2025-07-04 18:36:26
- **Description**: Production deployment - stable release

**📝 Changes Made:**
Version: 1.1.0 feat: Deploy to production environment

**📁 Files Modified:**
  - Modified: `EPLOYMENT_SUMMARY.md`
  - Modified: `README.md`
  - Modified: `VERSION`

**🔄 Deployment Details:**
- **Source Branch**: `prod`
- **Target Branch**: `prod`
- **Merge Strategy**: Automatic merge with main branch
- **Version Bump Type**: Unknown

**🎯 Environment Specific Notes:**
- Production environment deployment
- Stable and tested release
- Ready for end users
- All features have been thoroughly tested

---

## [1.0.0] - 2025-07-04

### 🎯 Production Release

**📋 Release Information:**
- **Environment**: production
- **Branch**: `prod`
- **Version**: `1.2.0` → `1.0.0`
- **Deployment Time**: 2025-07-04 18:35:13
- **Description**: Production deployment - stable release

**📝 Changes Made:**
Version: 1.0.0 feat: Deploy to production environment

**📁 Files Modified:**
  - Modified: `EPLOYMENT_SUMMARY.md`
  - Modified: `README.md`

**🔄 Deployment Details:**
- **Source Branch**: `prod`
- **Target Branch**: `prod`
- **Merge Strategy**: Automatic merge with main branch
- **Version Bump Type**: Unknown

**🎯 Environment Specific Notes:**
- Production environment deployment
- Stable and tested release
- Ready for end users
- All features have been thoroughly tested

---

## [1.0.1] - 2025-07-04

### 🚀 Development Release

**📋 Release Information:**
- **Environment**: dev
- **Branch**: `dev/1.0.1`
- **Version**: `Unknown` → `1.0.1`
- **Deployment Time**: 2025-07-04 18:31:44
- **Description**: Development environment deployment with latest features

**📝 Changes Made:**
Version: 1.0.1 feat: Deploy to dev environment

**📁 Files Modified:**
  - Modified: `EPLOYMENT_SUMMARY.md`
  - Modified: `README.md`
  - Modified: `VERSION`

**🔄 Deployment Details:**
- **Source Branch**: `dev/1.0.1`
- **Target Branch**: `dev/1.0.1`
- **Merge Strategy**: Automatic merge with main branch
- **Version Bump Type**: Version update

**🎯 Environment Specific Notes:**
- Development environment deployment
- Contains latest features and changes
- Used for integration testing before production
- May contain experimental features

---

## [1.0.0] - 2025-07-04

### 🚀 Development Release

**📋 Release Information:**
- **Environment**: dev
- **Branch**: `dev/1.0.0`
- **Version**: `Unknown` → `1.0.0`
- **Deployment Time**: 2025-07-04 18:29:27
- **Description**: Development environment deployment with latest features

**📝 Changes Made:**
Version: 1.0.0 feat: Deploy to dev environment

**📁 Files Modified:**
  - Modified: `EPLOYMENT_SUMMARY.md`
  - Modified: `README.md`
  - Modified: `VERSION`
  - Modified: `smart_deploy.py`

**🔄 Deployment Details:**
- **Source Branch**: `dev/1.0.0`
- **Target Branch**: `dev/1.0.0`
- **Merge Strategy**: Automatic merge with main branch
- **Version Bump Type**: Version update

**🎯 Environment Specific Notes:**
- Development environment deployment
- Contains latest features and changes
- Used for integration testing before production
- May contain experimental features

---

## [1.2.0] - 2025-07-04

### 🔧 Feature Development

**📋 Release Information:**
- **Environment**: feature/minor
- **Branch**: `feature/minor-1.2.0`
- **Version**: `Unknown` → `1.2.0`
- **Deployment Time**: 2025-07-04 18:24:24
- **Description**: Feature branch for 'minor' development

**📝 Changes Made:**
Smart deploy feature minor

**📁 Files Modified:**
  - Modified: `HANGELOG.md`
  - Modified: `DEPLOYMENT_SUMMARY.md`
  - Modified: `README.md`
  - Modified: `VERSION`
  - Deleted: `adakings_backend/CHANGELOG.md`
  - Deleted: `adakings_backend/DEPLOYMENT_SUMMARY.md`
  - Deleted: `adakings_backend/README.md`
  - Modified: `smart_deploy.py`

**🔄 Deployment Details:**
- **Source Branch**: `feature/minor-1.2.0`
- **Target Branch**: `feature/minor-1.2.0`
- **Merge Strategy**: Automatic merge with main branch
- **Version Bump Type**: Version update

**🎯 Environment Specific Notes:**
- This is a feature branch deployment for development and testing
- Changes are isolated and will be merged after review
- Not suitable for production use

---

## [1.2.1] - 2025-07-04

### 🎯 Production Release

**📋 Release Information:**
- **Environment**: production
- **Branch**: `prod`
- **Version**: `1.0.0` → `1.2.1`
- **Deployment Time**: 2025-07-04 18:11:01
- **Description**: Production deployment - stable release

**📝 Changes Made:**
Bug fixes and stability improvements

**📁 Files Modified:**
  - Modified: `dakings_backend/DEPLOYMENT_SUMMARY.md`
  - Modified: `adakings_backend/README.md`
  - Modified: `adakings_backend/VERSION`
  - Modified: `smart_deploy.py`

**🔄 Deployment Details:**
- **Source Branch**: `prod`
- **Target Branch**: `prod`
- **Merge Strategy**: Automatic merge with main branch
- **Version Bump Type**: Minor (new features)

**🎯 Environment Specific Notes:**
- Production environment deployment
- Stable and tested release
- Ready for end users
- All features have been thoroughly tested

---

## [1.2.0] - 2025-07-04

### 🎯 Production Release

**📋 Release Information:**
- **Environment**: production
- **Branch**: `prod`
- **Version**: `1.0.0` → `1.2.0`
- **Deployment Time**: 2025-07-04 18:10:04
- **Description**: Production deployment - stable release

**📝 Changes Made:**
Minor release with new features

**📁 Files Modified:**
  - Modified: `dakings_backend/DEPLOYMENT_SUMMARY.md`
  - Modified: `adakings_backend/README.md`
  - Modified: `adakings_backend/VERSION`
  - Modified: `smart_deploy.py`

**🔄 Deployment Details:**
- **Source Branch**: `prod`
- **Target Branch**: `prod`
- **Merge Strategy**: Automatic merge with main branch
- **Version Bump Type**: Minor (new features)

**🎯 Environment Specific Notes:**
- Production environment deployment
- Stable and tested release
- Ready for end users
- All features have been thoroughly tested

---

## [1.0.0] - 2025-07-04

### 🎯 Production Release

**📋 Release Information:**
- **Environment**: production
- **Branch**: `prod`
- **Version**: `1.0.0` → `1.0.0`
- **Deployment Time**: 2025-07-04 17:53:25
- **Description**: Production deployment - stable release

**📝 Changes Made:**
Version: 1.0.0 feat: Deploy to production environment

**📁 Files Modified:**
  - Modified: `dakings_backend/DEPLOYMENT_SUMMARY.md`
  - Modified: `smart_deploy.py`

**🔄 Deployment Details:**
- **Source Branch**: `prod`
- **Target Branch**: `prod`
- **Merge Strategy**: Automatic merge with main branch
- **Version Bump Type**: Unknown

**🎯 Environment Specific Notes:**
- Production environment deployment
- Stable and tested release
- Ready for end users
- All features have been thoroughly tested

---

## [1.0.0] - 2025-07-04

### 🎯 Production Release

**📋 Release Information:**
- **Environment**: production
- **Branch**: `prod`
- **Version**: `1.0.0` → `1.0.0`
- **Deployment Time**: 2025-07-04 17:48:54
- **Description**: Production deployment - stable release

**📝 Changes Made:**
Version: 1.0.0 feat: Deploy to production environment

**📁 Files Modified:**
  - Modified: `dakings_backend/DEPLOYMENT_SUMMARY.md`
  - Modified: `smart_deploy.py`

**🔄 Deployment Details:**
- **Source Branch**: `prod`
- **Target Branch**: `prod`
- **Merge Strategy**: Automatic merge with main branch
- **Version Bump Type**: Unknown

**🎯 Environment Specific Notes:**
- Production environment deployment
- Stable and tested release
- Ready for end users
- All features have been thoroughly tested

---

## [1.0.0] - 2025-07-04

### 🎯 Production Release

**📋 Release Information:**
- **Environment**: production
- **Branch**: `prod`
- **Version**: `1.0.0` → `1.0.0`
- **Deployment Time**: 2025-07-04 17:47:52
- **Description**: Production deployment - stable release

**📝 Changes Made:**
Version: 1.0.0 feat: Deploy to production environment

**📁 Files Modified:**
  - Modified: `dakings_backend/DEPLOYMENT_SUMMARY.md`
  - Modified: `smart_deploy.py`

**🔄 Deployment Details:**
- **Source Branch**: `prod`
- **Target Branch**: `prod`
- **Merge Strategy**: Automatic merge with main branch
- **Version Bump Type**: Unknown

**🎯 Environment Specific Notes:**
- Production environment deployment
- Stable and tested release
- Ready for end users
- All features have been thoroughly tested

---

## [1.0.0] - 2025-07-04

### 🎯 Production Release

**📋 Release Information:**
- **Environment**: production
- **Branch**: `prod`
- **Version**: `1.0.0` → `1.0.0`
- **Deployment Time**: 2025-07-04 17:47:23
- **Description**: Production deployment - stable release

**📝 Changes Made:**
Version: 1.0.0 feat: Deploy to production environment

**📁 Files Modified:**
  - Modified: `dakings_backend/DEPLOYMENT_SUMMARY.md`
  - Modified: `smart_deploy.py`

**🔄 Deployment Details:**
- **Source Branch**: `prod`
- **Target Branch**: `prod`
- **Merge Strategy**: Automatic merge with main branch
- **Version Bump Type**: Unknown

**🎯 Environment Specific Notes:**
- Production environment deployment
- Stable and tested release
- Ready for end users
- All features have been thoroughly tested

---

## [1.0.0] - 2025-07-04

### 🎯 Production Release

**📋 Release Information:**
- **Environment**: production
- **Branch**: `prod`
- **Version**: `1.0.0` → `1.0.0`
- **Deployment Time**: 2025-07-04 17:45:37
- **Description**: Production deployment - stable release

**📝 Changes Made:**
Version: 1.0.0 feat: Deploy to production environment

**📁 Files Modified:**
  - Modified: `dakings_backend/DEPLOYMENT_SUMMARY.md`
  - Modified: `smart_deploy.py`

**🔄 Deployment Details:**
- **Source Branch**: `prod`
- **Target Branch**: `prod`
- **Merge Strategy**: Automatic merge with main branch
- **Version Bump Type**: Unknown

**🎯 Environment Specific Notes:**
- Production environment deployment
- Stable and tested release
- Ready for end users
- All features have been thoroughly tested

---

## [1.0.0] - 2025-07-04

### 🎯 Production Release

**📋 Release Information:**
- **Environment**: production
- **Branch**: `prod`
- **Version**: `1.0.0` → `1.0.0`
- **Deployment Time**: 2025-07-04 17:45:04
- **Description**: Production deployment - stable release

**📝 Changes Made:**
Version: 1.0.0 feat: Deploy to production environment

**📁 Files Modified:**
  - Modified: `dakings_backend/DEPLOYMENT_SUMMARY.md`
  - Modified: `adakings_backend/README.md`
  - Modified: `smart_deploy.py`

**🔄 Deployment Details:**
- **Source Branch**: `prod`
- **Target Branch**: `prod`
- **Merge Strategy**: Automatic merge with main branch
- **Version Bump Type**: Unknown

**🎯 Environment Specific Notes:**
- Production environment deployment
- Stable and tested release
- Ready for end users
- All features have been thoroughly tested

---

## [1.0.0] - 2025-07-04

### 🎯 Production Release

**📋 Release Information:**
- **Environment**: production
- **Branch**: `prod`
- **Version**: `1.0.0` → `1.0.0`
- **Deployment Time**: 2025-07-04 17:43:26
- **Description**: Production deployment - stable release

**📝 Changes Made:**
Version: 1.0.0 feat: Deploy to production environment

**📁 Files Modified:**
  - Changed: `adakings_backend/DEPLOYMENT_SUMMARY.md`
  - Changed: `adakings_backend/README.md`
  - Changed: `adakings_backend/VERSION`

**🔄 Deployment Details:**
- **Source Branch**: `prod`
- **Target Branch**: `prod`
- **Merge Strategy**: Automatic merge with main branch
- **Version Bump Type**: Unknown

**🎯 Environment Specific Notes:**
- Production environment deployment
- Stable and tested release
- Ready for end users
- All features have been thoroughly tested

---<|MERGE_RESOLUTION|>--- conflicted
+++ resolved
@@ -2,25 +2,12 @@
 
 All notable changes to this project will be documented in this file.
 
-<<<<<<< HEAD
-## [1.2.0] - 2025-07-09
-=======
 ## [1.2.2] - 2025-07-09
->>>>>>> 96330f70
 
 ### 🚀 Development Release
 
 **📋 Release Information:**
 - **Environment**: dev
-<<<<<<< HEAD
-- **Branch**: `dev/1.2.0`
-- **Version**: `Unknown` → `1.2.0`
-- **Deployment Time**: 2025-07-09 07:07:49
-- **Description**: Development environment deployment with latest features
-
-**📝 Changes Made:**
-websocket and redis setip
-=======
 - **Branch**: `dev/1.2.2`
 - **Version**: `Unknown` → `1.2.2`
 - **Deployment Time**: 2025-07-09 13:42:14
@@ -64,13 +51,38 @@
 
 **📝 Changes Made:**
 JSON Issue fix
->>>>>>> 96330f70
-
-**📁 Files Modified:**
-  - Modified: `EPLOYMENT_SUMMARY.md`
-  - Modified: `README.md`
-  - Modified: `VERSION`
-<<<<<<< HEAD
+
+**📁 Files Modified:**
+  - Modified: `EPLOYMENT_SUMMARY.md`
+  - Modified: `README.md`
+  - Modified: `VERSION`
+  - Modified: `adakings_backend/settings.py`
+  - Modified: `apps/users/views.py`
+
+**🔄 Deployment Details:**
+- **Source Branch**: `dev/1.2.1`
+- **Target Branch**: `dev/1.2.1`
+
+---
+
+## [1.2.0] - 2025-07-09
+
+### 🚀 Development Release
+
+**📋 Release Information:**
+- **Environment**: dev
+- **Branch**: `dev/1.2.0`
+- **Version**: `Unknown` → `1.2.0`
+- **Deployment Time**: 2025-07-09 07:07:49
+- **Description**: Development environment deployment with latest features
+
+**📝 Changes Made:**
+websocket and redis setip
+
+**📁 Files Modified:**
+  - Modified: `EPLOYMENT_SUMMARY.md`
+  - Modified: `README.md`
+  - Modified: `VERSION`
   - Modified: `adakings_backend/asgi.py`
   - Modified: `adakings_backend/settings.py`
   - Modified: `requirements.txt`
@@ -80,14 +92,6 @@
 **🔄 Deployment Details:**
 - **Source Branch**: `dev/1.2.0`
 - **Target Branch**: `dev/1.2.0`
-=======
-  - Modified: `adakings_backend/settings.py`
-  - Modified: `apps/users/views.py`
-
-**🔄 Deployment Details:**
-- **Source Branch**: `dev/1.2.1`
-- **Target Branch**: `dev/1.2.1`
->>>>>>> 96330f70
 - **Merge Strategy**: Automatic merge with main branch
 - **Version Bump Type**: Version update
 
